##############################################################################
# Copyright (c) 2013-2018, Lawrence Livermore National Security, LLC.
# Produced at the Lawrence Livermore National Laboratory.
#
# This file is part of Spack.
# Created by Todd Gamblin, tgamblin@llnl.gov, All rights reserved.
# LLNL-CODE-647188
#
# For details, see https://github.com/spack/spack
# Please also see the NOTICE and LICENSE files for our notice and the LGPL.
#
# This program is free software; you can redistribute it and/or modify
# it under the terms of the GNU Lesser General Public License (as
# published by the Free Software Foundation) version 2.1, February 1999.
#
# This program is distributed in the hope that it will be useful, but
# WITHOUT ANY WARRANTY; without even the IMPLIED WARRANTY OF
# MERCHANTABILITY or FITNESS FOR A PARTICULAR PURPOSE. See the terms and
# conditions of the GNU Lesser General Public License for more details.
#
# You should have received a copy of the GNU Lesser General Public
# License along with this program; if not, write to the Free Software
# Foundation, Inc., 59 Temple Place, Suite 330, Boston, MA 02111-1307 USA
##############################################################################
import sys

from spack import *
from spack.error import SpackError


def _process_manager_validator(values):
    if len(values) > 1 and 'slurm' in values:
        raise SpackError(
            'slurm cannot be activated along with other process managers'
        )


class Mvapich2(AutotoolsPackage):
    """MVAPICH2 is an MPI implementation for Infiniband networks."""
    homepage = "http://mvapich.cse.ohio-state.edu/"
    url = "http://mvapich.cse.ohio-state.edu/download/mvapich/mv2/mvapich2-2.2.tar.gz"
    list_url = "http://mvapich.cse.ohio-state.edu/downloads/"

    version('2.3rc2', '6fcf22fe2a16023b462ef57614daa357')
    version('2.3rc1', '386d79ae36b2136d203826465ad8b6cc')
    version('2.3a', '87c3fbf8a755b53806fa9ecb21453445')

    # Prefer the latest stable release
    version('2.2', '939b65ebe5b89a5bc822cdab0f31f96e', preferred=True)
    version('2.1', '0095ceecb19bbb7fb262131cb9c2cdd6')
    version('2.0', '9fbb68a4111a8b6338e476dc657388b4')

    provides('mpi')
    provides('mpi@:3.0')

    variant('debug', default=False,
            description='Enable debug info and error messages at run-time')

    variant('cuda', default=False,
            description='Enable CUDA extension')

    variant('regcache', default=True,
            description='Enable memory registration cache')

    # Accepted values are:
    #   single      - No threads (MPI_THREAD_SINGLE)
    #   funneled    - Only the main thread calls MPI (MPI_THREAD_FUNNELED)
    #   serialized  - User serializes calls to MPI (MPI_THREAD_SERIALIZED)
    #   multiple    - Fully multi-threaded (MPI_THREAD_MULTIPLE)
    #   runtime     - Alias to "multiple"
    variant(
        'threads',
        default='multiple',
        values=('single', 'funneled', 'serialized', 'multiple'),
        multi=False,
        description='Control the level of thread support'
    )

    # 32 is needed when job size exceeds 32768 cores
    variant(
        'ch3_rank_bits',
        default='32',
        values=('16', '32'),
        multi=False,
        description='Number of bits allocated to the rank field (16 or 32)'
    )

    variant(
        'process_managers',
        description='List of the process managers to activate',
        values=('slurm', 'hydra', 'gforker', 'remshell'),
        multi=True,
        validator=_process_manager_validator
    )

    variant(
        'fabrics',
        description='The fabric enabled for this build',
        default='psm',
        values=(
            'psm', 'sock', 'nemesisib', 'nemesis', 'mrail', 'nemesisibtcp',
            'nemesistcpib'
        )
    )

    variant(
        'alloca',
        default=False,
        description='Use alloca to allocate temporary memory if available'
    )

    variant(
        'file_systems',
        description='List of the ROMIO file systems to activate',
        values=('lustre', 'gpfs', 'nfs', 'ufs'),
        multi=True
    )

    depends_on('bison', type='build')
    depends_on('libpciaccess', when=(sys.platform != 'darwin'))
<<<<<<< HEAD
    # cuda 9 not yet supported
    depends_on('cuda@8.0:8.99', when='+cuda')
=======
    depends_on('cuda', when='+cuda')
    depends_on('psm', when='fabrics=psm')
>>>>>>> a1bfa8ec

    filter_compiler_wrappers(
        'mpicc', 'mpicxx', 'mpif77', 'mpif90', 'mpifort', relative_root='bin'
    )

    @property
    def libs(self):
        query_parameters = self.spec.last_query.extra_parameters
        libraries = ['libmpi']

        if 'cxx' in query_parameters:
            libraries = ['libmpicxx'] + libraries

        return find_libraries(
            libraries, root=self.prefix, shared=True, recursive=True
        )

    @property
    def process_manager_options(self):
        spec = self.spec

        other_pms = []
        for x in ('hydra', 'gforker', 'remshell'):
            if 'process_managers={0}'.format(x) in spec:
                other_pms.append(x)

        opts = []
        if len(other_pms) > 0:
            opts = ['--with-pm=%s' % ':'.join(other_pms)]

        # See: http://slurm.schedmd.com/mpi_guide.html#mvapich2
        if 'process_managers=slurm' in spec:
            opts = [
                '--with-pmi=pmi2',
                '--with-pm=slurm'
            ]

        return opts

    @property
    def network_options(self):
        opts = []
        # From here on I can suppose that only one variant has been selected
        if 'fabrics=psm' in self.spec:
            opts = [
                "--with-device=ch3:psm",
                "--with-psm={0}".format(self.spec['psm'].prefix)
            ]
        elif 'fabrics=sock' in self.spec:
            opts = ["--with-device=ch3:sock"]
        elif 'fabrics=nemesistcpib' in self.spec:
            opts = ["--with-device=ch3:nemesis:tcp,ib"]
        elif 'fabrics=nemesisibtcp' in self.spec:
            opts = ["--with-device=ch3:nemesis:ib,tcp"]
        elif 'fabrics=nemesisib' in self.spec:
            opts = ["--with-device=ch3:nemesis:ib"]
        elif 'fabrics=nemesis' in self.spec:
            opts = ["--with-device=ch3:nemesis"]
        elif 'fabrics=mrail' in self.spec:
            opts = ["--with-device=ch3:mrail", "--with-rdma=gen2"]
        return opts

    @property
    def file_system_options(self):
        spec = self.spec

        fs = []
        for x in ('lustre', 'gpfs', 'nfs', 'ufs'):
            if 'file_systems={0}'.format(x) in spec:
                fs.append(x)

        opts = []
        if len(fs) > 0:
            opts.append('--with-file-system=%s' % '+'.join(fs))

        return opts

    def setup_environment(self, spack_env, run_env):
        spec = self.spec
        if 'process_managers=slurm' in spec:
            run_env.set('SLURM_MPI_TYPE', 'pmi2')

    def setup_dependent_environment(self, spack_env, run_env, dependent_spec):
        spack_env.set('MPICC',  join_path(self.prefix.bin, 'mpicc'))
        spack_env.set('MPICXX', join_path(self.prefix.bin, 'mpicxx'))
        spack_env.set('MPIF77', join_path(self.prefix.bin, 'mpif77'))
        spack_env.set('MPIF90', join_path(self.prefix.bin, 'mpif90'))

        spack_env.set('MPICH_CC', spack_cc)
        spack_env.set('MPICH_CXX', spack_cxx)
        spack_env.set('MPICH_F77', spack_f77)
        spack_env.set('MPICH_F90', spack_fc)
        spack_env.set('MPICH_FC', spack_fc)

    def setup_dependent_package(self, module, dependent_spec):
        self.spec.mpicc  = join_path(self.prefix.bin, 'mpicc')
        self.spec.mpicxx = join_path(self.prefix.bin, 'mpicxx')
        self.spec.mpifc  = join_path(self.prefix.bin, 'mpif90')
        self.spec.mpif77 = join_path(self.prefix.bin, 'mpif77')
        self.spec.mpicxx_shared_libs = [
            join_path(self.prefix.lib, 'libmpicxx.{0}'.format(dso_suffix)),
            join_path(self.prefix.lib, 'libmpi.{0}'.format(dso_suffix))
        ]

    @run_before('configure')
    def die_without_fortran(self):
        # Until we can pass variants such as +fortran through virtual
        # dependencies depends_on('mpi'), require Fortran compiler to
        # avoid delayed build errors in dependents.
        if (self.compiler.f77 is None) or (self.compiler.fc is None):
            raise InstallError(
                'Mvapich2 requires both C and Fortran compilers!'
            )

    def configure_args(self):
        spec = self.spec
        args = [
            '--enable-shared',
            '--enable-romio',
            '--disable-silent-rules',
            '--disable-new-dtags',
            '--enable-fortran=all',
            "--enable-threads={0}".format(spec.variants['threads'].value),
            "--with-ch3-rank-bits={0}".format(
                spec.variants['ch3_rank_bits'].value),
        ]

        args.extend(self.enable_or_disable('alloca'))

        if '+debug' in self.spec:
            args.extend([
                '--disable-fast',
                '--enable-error-checking=runtime',
                '--enable-error-messages=all',
                # Permits debugging with TotalView
                '--enable-g=dbg',
                '--enable-debuginfo'
            ])
        else:
            args.append('--enable-fast=all')

        if '+cuda' in self.spec:
            args.extend([
                '--enable-cuda',
                '--with-cuda={0}'.format(spec['cuda'].prefix)
            ])
        else:
            args.append('--disable-cuda')

        if '+regcache' in self.spec:
            args.append('--enable-registration-cache')
        else:
            args.append('--disable-registration-cache')

        args.extend(self.process_manager_options)
        args.extend(self.network_options)
        args.extend(self.file_system_options)
        return args<|MERGE_RESOLUTION|>--- conflicted
+++ resolved
@@ -118,13 +118,8 @@
 
     depends_on('bison', type='build')
     depends_on('libpciaccess', when=(sys.platform != 'darwin'))
-<<<<<<< HEAD
-    # cuda 9 not yet supported
-    depends_on('cuda@8.0:8.99', when='+cuda')
-=======
     depends_on('cuda', when='+cuda')
     depends_on('psm', when='fabrics=psm')
->>>>>>> a1bfa8ec
 
     filter_compiler_wrappers(
         'mpicc', 'mpicxx', 'mpif77', 'mpif90', 'mpifort', relative_root='bin'
