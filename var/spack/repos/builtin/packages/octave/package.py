--- conflicted
+++ resolved
@@ -88,7 +88,7 @@
     depends_on('hdf5',         when='+hdf5')
     depends_on('java',          when='+jdk')        # TODO: requires Java 6 ?
     depends_on('llvm',         when='+llvm')
-    depends_on('opengl',      when='+opengl')
+    # depends_on('opengl',      when='+opengl')    # TODO: add package
     depends_on('qhull',        when='+qhull')
     depends_on('qrupdate',     when='+qrupdate')
     # depends_on('qscintilla',  when='+qscintilla) # TODO: add package
@@ -96,11 +96,6 @@
     depends_on('suite-sparse', when='+suitesparse')
     depends_on('zlib',         when='+zlib')
 
-<<<<<<< HEAD
-    # Fail to build Ocatve with Intel Compiler
-    # https://github.com/spack/spack/issues/6647
-    conflicts('%intel')
-=======
     def patch(self):
         # Filter mkoctfile.in.cc to use underlying compilers and not
         # Spack compiler wrappers. We are patching the template file
@@ -151,7 +146,6 @@
             shutil.copy(helloworld_cc, tmp_dir)
             with working_dir(tmp_dir):
                 mkoctfile('helloworld.cc')
->>>>>>> 20c77cad
 
     def configure_args(self):
         # See
