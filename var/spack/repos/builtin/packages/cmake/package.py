# Copyright 2013-2019 Lawrence Livermore National Security, LLC and other
# Spack Project Developers. See the top-level COPYRIGHT file for details.
#
# SPDX-License-Identifier: (Apache-2.0 OR MIT)

from spack import *


class Cmake(Package):
    """A cross-platform, open-source build system. CMake is a family of
       tools designed to build, test and package software."""
    homepage = 'https://www.cmake.org'
    url      = 'https://github.com/Kitware/CMake/releases/download/v3.13.0/cmake-3.13.0.tar.gz'
    maintainers = ['chuckatkins']

    version('3.13.4',   'fdd928fee35f472920071d1c7f1a6a2b72c9b25e04f7a37b409349aef3f20e9b') 
    version('3.13.3',   '665f905036b1f731a2a16f83fb298b1fb9d0f98c382625d023097151ad016b25')
    version('3.13.2',   'c925e7d2c5ba511a69f43543ed7b4182a7d446c274c7480d0e42cd933076ae25')
    version('3.13.1',   'befe1ce6d672f2881350e94d4e3cc809697dd2c09e5b708b76c1dae74e1b2210')
    version('3.13.0',   '4058b2f1a53c026564e8936698d56c3b352d90df067b195cb749a97a3d273c90')
    version('3.12.4',   '5255584bfd043eb717562cff8942d472f1c0e4679c4941d84baadaa9b28e3194')
    version('3.12.3',   'acbf13af31a741794106b76e5d22448b004a66485fc99f6d7df4d22e99da164a')
    version('3.12.2',   '6e7c550cfa1c2e216b35903dc70d80af')
    version('3.12.1',   '10109246a51102bfda45ff3935275fbf')
    version('3.12.0',   'ab4aa7df9301c94cdd6f8ee4fe66458b')
    version('3.11.4',   '72e168b3bad2f9c34dcebbad7af56ff0')
    version('3.11.3',   '3f923154ed47128f13b08eacd207d9ee')
    version('3.11.2',   'd2d554c05fc07cfae7846d2aa205f12a')
    version('3.11.1',   '12a3177477e4e2c7bc514193d421dafe')
    version('3.11.0',   'f3ebc79b5dec85b49abe75958ffa1a03')
    version('3.10.3',   '1c38c67295ca696aeafd8c059d748b38')
    version('3.10.2',   '732808e17fc14dc8cee50d51518c34eb')
    version('3.10.1',   '9a726e5ec69618b172aa4b06d18c3998')
    version('3.10.0',   'f3f8e70ca3055f3cd288f89ff233057e')
    version('3.9.6',    '084b1c8b2efc1c1ba432dea37243c0ae')
    version('3.9.4',    '33769e001bdcd788f565bf378692e5ae')
    version('3.9.0',    '180e23b4c9b55915d271b315297f6951')
    version('3.8.2',    'b5dff61f6a7f1305271ab3f6ae261419')
    version('3.8.1',    'e8ef820ddf7a650845252bca846696e7')
    version('3.8.0',    'f28cba717ba38ad82a488daed8f45b5b')
    version('3.7.2',    '79bd7e65cd81ea3aa2619484ad6ff25a')
    version('3.7.1',    'd031d5a06e9f1c5367cdfc56fbd2a1c8')
    version('3.6.1',    'd6dd661380adacdb12f41b926ec99545')
    version('3.6.0',    'aa40fbecf49d99c083415c2411d12db9')
    version('3.5.2',    '701386a1b5ec95f8d1075ecf96383e02')
    version('3.5.1',    'ca051f4a66375c89d1a524e726da0296')
    version('3.5.0',    '33c5d09d4c33d4ffcc63578a6ba8777e')
    version('3.4.3',    '4cb3ff35b2472aae70f542116d616e63')
    version('3.4.0',    'cd3034e0a44256a0917e254167217fc8')
    version('3.3.1',    '52638576f4e1e621fed6c3410d3a1b12')
    version('3.1.0',    '188eb7dc9b1b82b363bc51c0d3f1d461')
    version('3.0.2',    'db4c687a31444a929d2fdc36c4dfb95f')
    version('2.8.10.2', '097278785da7182ec0aea8769d06860c')

    # Fix linker error when using external libs on darwin.
    # See https://gitlab.kitware.com/cmake/cmake/merge_requests/2873
    patch('cmake-macos-add-coreservices.patch', when='@3.11.0:3.13.3')

    variant('ownlibs', default=False,  description='Use CMake-provided third-party libraries')
    variant('qt',      default=False, description='Enables the build of cmake-gui')
    variant('doc',     default=False, description='Enables the generation of html and man page documentation')
    variant('openssl', default=True,  description="Enables CMake's OpenSSL features")
    variant('ncurses', default=True,  description='Enables the build of the ncurses gui')

    depends_on('curl',           when='~ownlibs')
    depends_on('expat',          when='~ownlibs')
    # depends_on('jsoncpp',        when='~ownlibs')  # circular dependency
    depends_on('zlib',           when='~ownlibs')
    depends_on('bzip2',          when='~ownlibs')
    depends_on('xz',             when='~ownlibs')
    depends_on('libarchive',     when='~ownlibs')
    depends_on('libuv@1.0.0:1.10.99',   when='@3.7.0:3.10.3~ownlibs')
<<<<<<< HEAD
    depends_on('libuv@1.10.0:1.10.99',  when='@3.11.0:~ownlibs')
=======
    depends_on('libuv@1.10.0:1.10.99',  when='@3.11.0:3.11.99~ownlibs')
    depends_on('libuv@1.10.0:',  when='@3.12.0:~ownlibs')
>>>>>>> f4d4322a
    depends_on('rhash',          when='@3.8.0:~ownlibs')
    depends_on('qt',             when='+qt')
    depends_on('python@2.7.11:', when='+doc', type='build')
    depends_on('py-sphinx',      when='+doc', type='build')
    depends_on('openssl', when='+openssl')
    depends_on('openssl@:1.0.99', when='@:3.6.9+openssl')
    depends_on('ncurses',        when='+ncurses')

    # Cannot build with Intel, should be fixed in 3.6.2
    # https://gitlab.kitware.com/cmake/cmake/issues/16226
    patch('intel-c-gnu11.patch', when='@3.6.0:3.6.1')

    # https://gitlab.kitware.com/cmake/cmake/issues/18232
    patch('nag-response-files.patch', when='@3.7:3.12')

    conflicts('+qt', when='^qt@5.4.0')  # qt-5.4.0 has broken CMake modules

    # https://gitlab.kitware.com/cmake/cmake/issues/18166
    conflicts('%intel', when='@3.11.0:3.11.4')

    phases = ['bootstrap', 'build', 'install']

    def bootstrap_args(self):
        spec = self.spec
        args = [
            '--prefix={0}'.format(self.prefix),
            '--parallel={0}'.format(make_jobs)
        ]

        if '+ownlibs' in spec:
            # Build and link to the CMake-provided third-party libraries
            args.append('--no-system-libs')
        else:
            # Build and link to the Spack-installed third-party libraries
            args.append('--system-libs')

            if spec.satisfies('@3.2:'):
                # jsoncpp requires CMake to build
                # use CMake-provided library to avoid circular dependency
                args.append('--no-system-jsoncpp')

        if '+qt' in spec:
            args.append('--qt-gui')
        else:
            args.append('--no-qt-gui')

        if '+doc' in spec:
            args.append('--sphinx-html')
            args.append('--sphinx-man')

        if '+openssl' in spec:
            args.append('--')
            args.append('-DCMAKE_USE_OPENSSL=ON')

        return args

    def bootstrap(self, spec, prefix):
        bootstrap = Executable('./bootstrap')
        bootstrap(*self.bootstrap_args())

    def build(self, spec, prefix):
        make()

    @run_after('build')
    @on_package_attributes(run_tests=True)
    def test(self):
        # Some tests fail, takes forever
        make('test')

    def install(self, spec, prefix):
        make('install')<|MERGE_RESOLUTION|>--- conflicted
+++ resolved
@@ -70,12 +70,8 @@
     depends_on('xz',             when='~ownlibs')
     depends_on('libarchive',     when='~ownlibs')
     depends_on('libuv@1.0.0:1.10.99',   when='@3.7.0:3.10.3~ownlibs')
-<<<<<<< HEAD
-    depends_on('libuv@1.10.0:1.10.99',  when='@3.11.0:~ownlibs')
-=======
     depends_on('libuv@1.10.0:1.10.99',  when='@3.11.0:3.11.99~ownlibs')
     depends_on('libuv@1.10.0:',  when='@3.12.0:~ownlibs')
->>>>>>> f4d4322a
     depends_on('rhash',          when='@3.8.0:~ownlibs')
     depends_on('qt',             when='+qt')
     depends_on('python@2.7.11:', when='+doc', type='build')
