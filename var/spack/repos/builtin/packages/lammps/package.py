##############################################################################
# Copyright (c) 2013-2017, Lawrence Livermore National Security, LLC.
# Produced at the Lawrence Livermore National Laboratory.
#
# This file is part of Spack.
# Created by Todd Gamblin, tgamblin@llnl.gov, All rights reserved.
# LLNL-CODE-647188
#
# For details, see https://github.com/llnl/spack
#
# Please also see the NOTICE and LICENSE files for our notice and the LGPL.
# This program is free software; you can redistribute it and/or modify
# it under the terms of the GNU Lesser General Public License (as
# published by the Free Software Foundation) version 2.1, February 1999.
#
# This program is distributed in the hope that it will be useful, but
# WITHOUT ANY WARRANTY; without even the IMPLIED WARRANTY OF
# MERCHANTABILITY or FITNESS FOR A PARTICULAR PURPOSE. See the terms and
# conditions of the GNU Lesser General Public License for more details.
#
# You should have received a copy of the GNU Lesser General Public
# License along with this program; if not, write to the Free Software
# Foundation, Inc., 59 Temple Place, Suite 330, Boston, MA 02111-1307 USA
##############################################################################
from spack import *
import datetime as dt


class Lammps(CMakePackage):
    """LAMMPS stands for Large-scale Atomic/Molecular Massively
    Parallel Simulator. This package uses patch releases, not
    stable release.
    See https://github.com/LLNL/spack/pull/5342 for a detailed
    discussion.
    """
    homepage = "http://lammps.sandia.gov/"
    url      = "https://github.com/lammps/lammps/archive/patch_1Sep2017.tar.gz"

    version('20170922', '4306071f919ec7e759bda195c26cfd9a')
    version('20170901', '767e7f07289663f033474dfe974974e7')
    version('develop', git='https://github.com/lammps/lammps', branch='master')

    def url_for_version(self, version):
        vdate = dt.datetime.strptime(str(version), "%Y%m%d")
        return "https://github.com/lammps/lammps/archive/patch_{0}.tar.gz".format(
            vdate.strftime("%d%b%Y").lstrip('0'))

<<<<<<< HEAD
    supported_packages = ['voronoi', 'rigid', 'user-nc-dump',
                          'user-atc', 'meam', 'manybody', 'body',
                          'kspace', 'molecule', 'kokkos', 'reax', 'asphere']
=======
    supported_packages = ['voronoi', 'rigid', 'user-netcdf', 'kspace',
                          'latte', 'user-atc', 'user-omp', 'meam', 'manybody']
>>>>>>> e8073970

    for pkg in supported_packages:
        variant(pkg, default=False,
                description='Activate the {0} package'.format(pkg))
    variant('lib', default=True,
            description='Build the liblammps in addition to the executable')
    variant('mpi', default=True,
            description='Build with mpi')

    depends_on('mpi', when='+mpi')
    depends_on('fftw', when='+kspace')
    depends_on('voropp', when='+voronoi')
    depends_on('netcdf+mpi', when='+user-netcdf')
    depends_on('blas', when='+user-atc')
    depends_on('lapack', when='+user-atc')
    depends_on('latte', when='+latte')
    depends_on('blas', when='+latte')
    depends_on('lapack', when='+latte')

    conflicts('+latte', when='@:20170921')

    patch("lib.patch", when="@20170901")
    patch("660.patch", when="@20170922")

    root_cmakelists_dir = 'cmake'

    def cmake_args(self):
        spec = self.spec

        args = [
            '-DBUILD_SHARED_LIBS={0}'.format(
                'ON' if '+lib' in spec else 'OFF'),
            '-DENABLE_MPI={0}'.format(
                'ON' if '+mpi' in spec else 'OFF')
        ]

        for pkg in self.supported_packages:
            opt = '-DENABLE_{0}'.format(pkg.upper())
            if '+{0}'.format(pkg) in spec:
                args.append('{0}=ON'.format(opt))
            else:
                args.append('{0}=OFF'.format(opt))
        if '+kspace' in spec:
            args.append('-DFFT=FFTW3')

        return args<|MERGE_RESOLUTION|>--- conflicted
+++ resolved
@@ -45,14 +45,8 @@
         return "https://github.com/lammps/lammps/archive/patch_{0}.tar.gz".format(
             vdate.strftime("%d%b%Y").lstrip('0'))
 
-<<<<<<< HEAD
-    supported_packages = ['voronoi', 'rigid', 'user-nc-dump',
-                          'user-atc', 'meam', 'manybody', 'body',
-                          'kspace', 'molecule', 'kokkos', 'reax', 'asphere']
-=======
     supported_packages = ['voronoi', 'rigid', 'user-netcdf', 'kspace',
                           'latte', 'user-atc', 'user-omp', 'meam', 'manybody']
->>>>>>> e8073970
 
     for pkg in supported_packages:
         variant(pkg, default=False,
